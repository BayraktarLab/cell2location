--- conflicted
+++ resolved
@@ -8,12 +8,7 @@
 from pyro import clear_param_store
 from pyro.infer import Trace_ELBO, TraceEnum_ELBO
 from pyro.nn import PyroModule
-<<<<<<< HEAD
 from pyro.poutine.messenger import Messenger
-from scvi import _CONSTANTS
-from scvi.data._anndata import _setup_anndata, get_from_registry
-from scvi.dataloaders import DataSplitter, DeviceBackedDataSplitter
-=======
 from scvi import REGISTRY_KEYS
 from scvi.data import AnnDataManager
 from scvi.data.fields import (
@@ -23,7 +18,7 @@
     NumericalJointObsField,
     NumericalObsField,
 )
->>>>>>> 9c455fa6
+from scvi.dataloaders import DataSplitter, DeviceBackedDataSplitter
 from scvi.model.base import BaseModelClass, PyroSampleMixin, PyroSviTrainMixin
 from scvi.model.base._pyromixin import PyroJitGuideWarmup
 from scvi.train import PyroTrainingPlan, TrainRunner
