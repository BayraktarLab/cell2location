# -*- coding: utf-8 -*-
"""Run full pipeline for locating cells with cell2location model."""

import gc
import os
import pickle
# +
import time
from os import mkdir

import matplotlib.pyplot as plt
import numpy as np
import pandas as pd
import theano

import cell2location.plt as c2lpl
from cell2location.cluster_averages import get_cluster_averages
from cell2location.cluster_averages import select_features


def save_plot(path, filename, extension='png'):
    r""" Save current plot to `path` as `filename` with `extension`
    """

    plt.savefig(path + filename + '.' + extension)
    # fig.clear()
    plt.close()


def run_cell2location(sc_data, sp_data, model_name='CoLocationModelNB4V2',
                      verbose=True, show_locations=False, return_all=True,
                      summ_sc_data_args={'cluster_col': "annotation_1"},
                      train_args={'n_iter': 20000, 'learning_rate': 0.005,
                                  'sample_prior': False, 'readable_var_name_col': None,
                                  'sample_name_col': None},
                      model_kwargs={},
                      posterior_args={'n_samples': 1000},
                      export_args={'path': "./results", 'save_model': False,
                                   'run_name_suffix': '', 'scanpy_coords_name': 'coords'}):
    r""" Run cell2location model pipeline: train, sample prior and posterior, export results and save diagnostic plots
    Spatial expression of cell types (proxy for density) is exported as columns of adata.obs, named `'mean_nUMI_factors' + 'cluster name'` for posterior mean 
    or `'q05_nUMI_factors' + 'cluster name'` for 5% quantile of the posterior and as np.ndarray in `adata.uns['mod']['post_sample_means']['nUMI_factors']` 
    (also post_sample_q05, post_sample_q95, post_sample_sd).
    Anndata object with exported results, W weights representing cell state densities, and the trained model object are saved to `export_args['path']`
    
    :param sc_data: anndata object with single cell / nucleus data, 
                        or pd.DataFrame with genes in rows and cell type signatures (factors) in columns.
    :param sp_data: anndata object with spatial data, variable names should match sc_data
    :param model: model name as a string
    :param verbose: boolean, print diagnostic messages?
    :param show_locations: boolean, print the plot of factor locations? If False the plots are saved but not shown. This reduces notebook size.
    :param return_all: boolean, return the model and annotated `sp_data`. If True, both are saved but not returned?
    
    :param summ_sc_data_args: arguments for summarising single cell data
                'cluster_col' - name of sc_data.obs column containing cluster annotations
                'which_genes' - select intersect or union genes between single cell and spatial?
                'selection' - select highly variable genes in sc_data? By default no (None), availlable options:
                                None
                                "high_cv" use high coefficient of variation (var / mean)
                                "cluster_markers" use cluster markers (derived using sc.tl.rank_genes_groups)
                                "AutoGeneS" use https://github.com/theislab/AutoGeneS
                'select_n' - how many variablegenes to select?
                'select_n_AutoGeneS' - how many variable genes tor select with AutoGeneS (lower than select_n)?
    :param train_args: arguments for training methods. See help(c2l.LocationModel) for more details
                'mode' - "normal" or "tracking" parameters?
                'use_raw' - extract data from RAW slot of anndata? Applies only to spatial, not single cell reference.
                'sample_prior' - use sampling from the prior to evaluate how reasonable priors are for your data. 
                                 This is not essential for Visium data but can be very useful for troubleshooting. 
                                 It is essential for choose priors appropriate for any other spatial technology.
                                 Caution: takes a lot of RAM (10th-100s of GB).
                'n_prior_samples' - Number of prior sample. The more the better but also takes a lot of RAM.
                'n_restarts' - number of training restarts to evaluate stability
                'n_type' - type of restart training: 'restart' 'cv' 'bootstrap'(see help(c2l.LocationModel.fit_advi_iterative) for details)
                'method' - which method to use to find posterior. Use default 'advi' unless you know what you are doing.
                'readable_var_name_col' - column in sp_data.var that contains readable gene ID (e.g. HGNC symbol)
                'sample_name_col' - column in sp_data.obs that contains sample / slide ID (e.g. Visium section) 
                                    - for plotting W cell locations
                'fact_names' - optional list of factor names, by default taken from sc_data.
    :param posterior_args: arguments for sampling posterior, 
                We get 1000 samples from the posterior distribution of each parameter 
                to compute means, SD, 5% and 95% quantiles - stored in `mod.samples` and exported in `adata.uns['mod']`.
                'n_samples' - number of samples to get from posterior approximation to compute average and SD of that distribution
    :param export_args: arguments for exporting results
                'path' - path where to save results
                'plot_extension' - file extention of saved plots
                'save_model' - boolean, save trained model? Could be useful but also takes up 10s of GB of disk space.
                'export_q05' - boolean, save plots of 5% quantile of parameters.
    :return: results as a dictionary {'mod','sp_data','sc_obs','model_name',
                                      'summ_sc_data_args', 'train_args','posterior_args', 'export_args',
                                      'run_name', 'run_time'}
    """

    # set default parameters
<<<<<<< HEAD
    d_summ_sc_data_args = {'cluster_col': "annotation_1", 'which_genes': "intersect",
                           'selection': None, 'select_n': 5000, 'select_n_AutoGeneS': 1000}

    d_train_args = {'mode': "normal", 'use_raw': True, 'data_type': "float32",
                    'n_iter': 20000, 'learning_rate': 0.005, 'total_grad_norm_constraint': 200,
                    'method': 'advi',
                    'sample_prior': False, 'n_prior_samples': 10,
                    'n_restarts': 2, 'n_type': "restart",
                    'tracking_every': 1000, 'tracking_n_samples': 50, 'readable_var_name_col': None,
                    'sample_name_col': None, 'fact_names': None}

    d_posterior_args = {'n_samples': 1000, 'evaluate_stability_align': False, 'mean_field_slot': "init_1"}

    d_export_args = {'path': "./results", 'plot_extension': "png",
                     'save_model': False, 'run_name_suffix': '', 'export_q05': True,
                     'scanpy_coords_name': 'spatial'}

=======
    d_summ_sc_data_args={'cluster_col': "annotation_1", 'which_genes': "intersect",
                       'selection': None, 'select_n': 5000, 'select_n_AutoGeneS': 1000}
    
    d_train_args={'mode': "normal", 'use_raw': True, 'data_type': "float32",
                'n_iter': 20000, 'learning_rate': 0.005, 'total_grad_norm_constraint': 200,
                'method': 'advi',
                'sample_prior': False, 'n_prior_samples': 10,
                'n_restarts': 2, 'n_type': "restart",
                'tracking_every': 1000, 'tracking_n_samples': 50, 'readable_var_name_col': None,
                'sample_name_col': None, 'fact_names': None}
    
    d_posterior_args={'n_samples': 1000, 'evaluate_stability_align': False, 'mean_field_slot':"init_1"}
    
    d_export_args={'path': "./results", 
                   'plot_extension':"png", 
                   'scanpy_plot_vmax': 'p99.2', 'scanpy_plot_size': 1.3,
                   'save_model': False, 'run_name_suffix': '', 'export_q05': True,
                   'scanpy_coords_name': 'spatial'}
    
>>>>>>> d9f2227d
    # replace defaults with parameters supplied
    for k in summ_sc_data_args.keys():
        d_summ_sc_data_args[k] = summ_sc_data_args[k]
    summ_sc_data_args = d_summ_sc_data_args
    for k in train_args.keys():
        d_train_args[k] = train_args[k]
    train_args = d_train_args
    for k in posterior_args.keys():
        d_posterior_args[k] = posterior_args[k]
    posterior_args = d_posterior_args
    for k in export_args.keys():
        d_export_args[k] = export_args[k]
    export_args = d_export_args

    theano.config.allow_gc = True

    # start timing
    start = time.time()

    sp_data = sp_data.copy()

    # move spatial coordinates to obs for compatibility with our plotter
    sp_data.obs['imagecol'] = sp_data.obsm[export_args['scanpy_coords_name']][:, 0]
    sp_data.obs['imagerow'] = sp_data.obsm[export_args['scanpy_coords_name']][:, 1]

    # import the specied version of the model
    if type(model_name) is str:
        import cell2location.models as models
        Model = getattr(models, model_name)
    else:
        Model = model_name

    ####### Summarising single cell clusters #######
    if verbose:
        print('### Summarising single cell clusters ###')

    if not isinstance(sc_data, pd.DataFrame):
        # if scanpy compute cluster averages
        cell_state_df = get_cluster_averages(sc_data, cluster_col=summ_sc_data_args['cluster_col'])
        obs = sc_data.obs
    else:
        # if dataframe assume signature with matching .index to sp_data.var_names
        cell_state_df = sc_data.copy()
        obs = cell_state_df

    # select features if requested
    if summ_sc_data_args['selection'] == 'high_cv':

        cv = cell_state_df.var(1) / cell_state_df.mean(1)
        cv = cv.sort_values(ascending=False)
        cell_state_df = cell_state_df.loc[cv[np.arange(summ_sc_data_args['select_n'])].index, :]

    elif summ_sc_data_args['selection'] == 'cluster_markers':
        if isinstance(sc_data, pd.DataFrame):
            raise ValueError(
                'summ_sc_data_args["selection"] = "cluster_markers" can only be used with type(sc_data) Anndata')

        sel_feat = select_features(sc_data, summ_sc_data_args['cluster_col'],
                                   n_features=summ_sc_data_args['select_n'], use_raw=train_args['use_raw'])
        cell_state_df = cell_state_df.loc[cell_state_df.index.isin(sel_feat), :]

    elif summ_sc_data_args['selection'] == 'AutoGeneS':

        cv = cell_state_df.var(1) / cell_state_df.mean(1)
        cv = cv.sort_values(ascending=False)
        cell_state_df = cell_state_df.loc[cv[np.arange(summ_sc_data_args['select_n'])].index, :]

        from autogenes import AutoGenes
        ag = AutoGenes(cell_state_df.T)
        ag.run(ngen=5000, seed=0, nfeatures=summ_sc_data_args['select_n_AutoGeneS'], mode='fixed')
        pareto = ag.pareto
        print(ag.plot(size='large', weights=(1, -1)))
        # We then pick one solution and filter its corresponding marker genes:
        cell_state_df = cell_state_df[pareto[len(pareto) - 1]]  # select the solution with min correlation

    elif summ_sc_data_args['selection'] is not None:
        raise ValueError("summ_sc_data_args['selection'] can be only None, high_cv, cluster_markers or AutoGeneS")

    # extract data as a dense matrix
    if train_args['use_raw']:
        X_data = sp_data.raw.X.toarray()
    else:
        X_data = sp_data.X.toarray()

    # Filter cell states and X_data to common genes
    sp_ind = sp_data.var_names.isin(cell_state_df.index)
    if np.sum(sp_ind) == 0:
        raise ValueError('No overlapping genes found, check that `sc_data` and `sp_data` use the same variable names')
    X_data = X_data[:, sp_ind]
    cell_state_df = cell_state_df.loc[sp_data.var_names[sp_ind], :]

    # prepare cell state matrix
    cell_state_mat = cell_state_df.values

    # if factor names not provided use cluster names
    if train_args['fact_names'] is None:
        fact_names = cell_state_df.columns
    else:  # useful for unobserved factor models
        fact_names = train_args['fact_names']

    if train_args['sample_name_col'] is None:
        sp_data.obs['sample'] = 'sample'
        train_args['sample_name_col'] = 'sample'

    if train_args['readable_var_name_col'] is not None:
        readable_var_name_col = sp_data.var[train_args['readable_var_name_col']][sp_ind]
    else:
        readable_var_name_col = None

    ####### Creating model #######
    if verbose:
        print('### Creating model ### - time ' + str(np.around((time.time() - start) / 60, 2)) + ' min')
    mod = Model(cell_state_mat, X_data,
                data_type=train_args['data_type'], n_iter=train_args['n_iter'],
                learning_rate=train_args['learning_rate'],
                total_grad_norm_constraint=train_args['total_grad_norm_constraint'],
                verbose=verbose,
                var_names=sp_data.var_names[sp_ind],
                var_names_read=readable_var_name_col,
                obs_names=sp_data.obs_names,
                fact_names=fact_names,
                sample_id=sp_data.obs[train_args['sample_name_col']],
                **model_kwargs)

    ####### Print run name #######
    run_name = str(mod.__class__.__name__) + '_' + str(mod.n_fact) + 'clusters_' \
               + str(mod.n_cells) + 'locations_' + str(mod.n_genes) + 'genes' \
               + export_args['run_name_suffix']

    print('### Analysis name: ' + run_name)  # analysis name is always printed

    # create the export directory
    path = export_args['path'] + run_name + '/'
    if not os.path.exists(path):
        mkdir(path)

    fig_path = path + 'plots/'
    if not os.path.exists(fig_path):
        mkdir(fig_path)

    ####### Sampling prior #######
    if train_args['sample_prior']:
        if verbose:
            print('### Sampling prior ###')

        mod.sample_prior(samples=train_args['n_prior_samples'])

        # plot & save plot
        mod.plot_prior_vs_data()
        save_plot(fig_path, filename='evaluating_prior', extension=export_args['plot_extension'])
        plt.close()

    ####### Training model #######
    if verbose:
        print('### Training model ###')
    if train_args['mode'] == 'normal':
        mod.fit_advi_iterative(n=train_args['n_restarts'], method=train_args['method'],
                               n_type=train_args['n_type'], progressbar=verbose)

    elif train_args['mode'] == 'tracking':
        mod.verbose = False
        mod.track_parameters(n=train_args['n_restarts'],
                             every=train_args['tracking_every'], n_samples=train_args['tracking_n_samples'],
                             n_type=train_args['n_type'],
                             df_node_name1='nUMI_factors', df_node_df_name1='spot_factors_df',
                             df_prior_node_name1='spot_fact_mu_hyp', df_prior_node_name2='spot_fact_sd_hyp',
                             mu_node_name='mu', data_node='X_data',
                             extra_df_parameters=['spot_add'],
                             sample_type='post_sample_means')

    else:
        raise ValueError("train_args['mode'] can be only 'normal' or 'tracking'")

    theano.config.compute_test_value = 'ignore'
    ####### Evaluate stability of training #######
    if train_args['n_restarts'] > 1:
        mod.evaluate_stability(n_samples=posterior_args['n_samples'],
                               align=posterior_args['evaluate_stability_align'])
        save_plot(fig_path, filename='evaluate_stability', extension=export_args['plot_extension'])
        plt.close()

    ####### Sampling posterior #######
    if verbose:
        print('### Sampling posterior ### - time ' + str(np.around((time.time() - start) / 60, 2)) + ' min')
    mod.sample_posterior(node='all', n_samples=posterior_args['n_samples'],
                         save_samples=False, mean_field_slot=posterior_args['mean_field_slot']);

    # evaluate predictive accuracy
    mod.compute_expected()

    ####### Export summarised posterior & Saving results #######
    if verbose:
        print('### Saving results ###')

    # save W cell locations (cell density)
    # convert cell location parameters (cell density) to a dataframe
    mod.sample2df(node_name='spot_factors')
    # add cell location parameters to `sp_data.obs`
    sp_data = mod.annotate_spot_adata(sp_data)
    # save
    mod.spot_factors_df.to_csv(path + 'W_cell_density.csv')
    if export_args['export_q05']:
        mod.spot_factors_q05.to_csv(path + 'W_cell_density_q05.csv')

    # convert cell location parameters (mRNA count) to a dataframe, see help(mod.sample2df) for details
    mod.sample2df(node_name='nUMI_factors')

    # add cell location parameters to `sp_data.obs`
    sp_data = mod.annotate_spot_adata(sp_data)

    # save W cell locations (mRNA count)
    mod.spot_factors_df.to_csv(path + 'W_mRNA_count.csv')
    if export_args['export_q05']:
        mod.spot_factors_q05.to_csv(path + 'W_mRNA_count_q05.csv')

    # add posterior of all parameters to `sp_data.uns['mod']` 
    mod.fact_filt = None
    sp_data = mod.export2adata(adata=sp_data, slot_name='mod')
    sp_data.uns['mod']['fact_names'] = list(sp_data.uns['mod']['fact_names'])
    sp_data.uns['mod']['var_names'] = list(sp_data.uns['mod']['var_names'])
    sp_data.uns['mod']['obs_names'] = list(sp_data.uns['mod']['obs_names'])

    # save spatial anndata with exported posterior
    sp_data.write(filename=path + 'sp.h5ad', compression='gzip')

    # save model object and related annotations    
    if export_args['save_model']:
        # save the model and other objects
        res_dict = {'mod': mod, 'sp_data': sp_data, 'sc_obs': obs,
                    'model_name': model_name, 'summ_sc_data_args': summ_sc_data_args,
                    'train_args': train_args, 'posterior_args': posterior_args,
                    'export_args': export_args, 'run_name': run_name,
                    'run_time': str(np.around((time.time() - start) / 60, 2)) + ' min'}
        pickle.dump(res_dict, file=open(path + 'model_.p', "wb"))

    else:
        # just save the settings
        res_dict = {'sc_obs': obs, 'model_name': model_name,
                    'summ_sc_data_args': summ_sc_data_args,
                    'train_args': train_args, 'posterior_args': posterior_args,
                    'export_args': export_args, 'run_name': run_name,
                    'run_time': str(np.around((time.time() - start) / 60, 2)) + ' min'}
        pickle.dump(res_dict, file=open(path + 'model_.p', "wb"))

    ####### Plotting #######
    if verbose:
        print('### Ploting results ###')

    # Show training history #
    if verbose:
        print(mod.plot_history(0))
    else:
        mod.plot_history(0)
    save_plot(fig_path, filename='training_history_all', extension=export_args['plot_extension'])
    plt.close()

    if verbose:
        print(mod.plot_history(int(np.ceil(train_args['n_iter'] * 0.2))))
    else:
        mod.plot_history(int(np.ceil(train_args['n_iter'] * 0.2)))
    save_plot(fig_path, filename='training_history_without_first_20perc',
              extension=export_args['plot_extension'])
    plt.close()

    # Predictive accuracy 
    try:
        mod.plot_posterior_mu_vs_data()
        save_plot(fig_path, filename='data_vs_posterior_mean_Poisson_rate',
                  extension=export_args['plot_extension'])
        plt.close()
    except Exception as e:
        print('Some error in plotting `mod.plot_posterior_mu_vs_data()`\n ' + str(e))

    ####### Ploting posterior of W / cell locations #######
    if verbose:
        print('### Ploting posterior of W / cell locations ###')

    data_samples = sp_data.obs[train_args['sample_name_col']].unique()
    cluster_plot_names = pd.Series([i[17:] for i in mod.spot_factors_df.columns])

    try:
        for i in data_samples:
<<<<<<< HEAD
            p = c2lpl.plot_factor_spatial(adata=sp_data,
                                          fact_ind=np.arange(mod.spot_factors_df.shape[1]),
                                          fact=mod.spot_factors_df,
                                          cluster_names=cluster_plot_names,
                                          n_columns=6, trans='log',
                                          sample_name=i, samples_col=train_args['sample_name_col'],
                                          obs_x='imagecol', obs_y='imagerow')
            p.save(filename=fig_path + 'cell_locations_W_mRNA_count_' + str(i) + '.' + export_args['plot_extension'])

            if export_args['export_q05']:
                p = c2lpl.plot_factor_spatial(adata=sp_data,
                                              fact_ind=np.arange(mod.spot_factors_q05.shape[1]),
                                              fact=mod.spot_factors_q05,
                                              cluster_names=cluster_plot_names,
                                              n_columns=6, trans='log',
                                              sample_name=i, samples_col=train_args['sample_name_col'],
                                              obs_x='imagecol', obs_y='imagerow')
                p.save(filename=fig_path + 'cell_locations_W_mRNA_count_q05_' + str(i) + '.' \
                                + export_args['plot_extension'])

            if verbose:
                print(p)
    except Exception as e:
        print('Some error in plotting `mod.plot_factor_spatial()`\n ' + str(e))

=======
            # if slots needed to generate scanpy plots are present, scanpy:
            sc_spatial_present = np.isin(list(adata.uns.keys()), ['spatial'])[0]
            
            if sc_spatial_present:
                
                sc.settings.figdir = fig_path + 'spatial/'
                # Visualize cell type locations - mRNA_count = nUMI #####
                # making copy to transform to log & assign nice names
                adata_vis.obs = adata_vis.obs.loc[:,~adata_vis.obs.columns.duplicated()]
                adata_vis_pl = adata_vis.copy()
                clust_names_orig = ['q05_nUMI_factors' + i for i in adata_vis.uns['mod']['fact_names']]
                clust_names = adata_vis.uns['mod']['fact_names']

                adata_vis_pl.obs[clust_names] = (adata_vis_pl.obs[clust_names_orig])
                sc.pl.spatial(adata_vis_pl[adata_vis_pl.obs["sample"]==s, :], cmap='magma',
                              color=clust_names, ncols=5,  library_id=s,
                              size=export_args['scanpy_plot_size'],img_key='hires', alpha_img=0,
                              vmin=0, vmax=export_args['scanpy_plot_vmax'],
                              save=s + 'All_cell_types_nUMI_linear_p99.pdf',
                              show=show_locations
                             );
                sc.pl.spatial(adata_vis_pl[adata_vis_pl.obs["sample"]==s, :], cmap='magma',
                              color=clust_names, ncols=5,  library_id=s,
                              size=export_args['scanpy_plot_size'],img_key='hires', alpha_img=1,
                              vmin=0, vmax=export_args['scanpy_plot_vmax'],
                              save=s + 'All_cell_types_nUMI_linear_p99.pdf',
                              show=show_locations
                             );

                # Visualize cell type locations #####
                # making copy to transform to log & assign nice names
                adata_vis_pl = adata_vis.copy()
                clust_names_orig = ['q05_spot_factors' + i for i in adata_vis.uns['mod']['fact_names']]
                clust_names = adata_vis.uns['mod']['fact_names']
                adata_vis_pl.obs[clust_names] = (adata_vis_pl.obs[clust_names_orig])

                sc.pl.spatial(adata_vis_pl[adata_vis_pl.obs["sample"]==s, :], cmap='magma',
                              color=clust_names, ncols=5,  library_id=s,
                              size=export_args['scanpy_plot_size'],img_key='hires', alpha_img=0,
                              vmin=0, vmax=export_args['scanpy_plot_vmax'],
                              save=s + 'All_cell_types_cell_density.pdf',
                              show=False
                             );
                sc.pl.spatial(adata_vis_pl[adata_vis_pl.obs["sample"]==s, :], cmap='magma',
                              color=clust_names, ncols=5,  library_id=s,
                              size=export_args['scanpy_plot_size'],img_key='hires', alpha_img=1,
                              vmin=0, vmax=export_args['scanpy_plot_vmax'],
                              save=s + 'All_cell_types_cell_density.pdf',
                              show=False
                             );
                
                
                if export_args['export_q05']:
                    # Visualize cell type locations - mRNA_count = nUMI #####
                    # making copy to transform to log & assign nice names
                    adata_vis.obs = adata_vis.obs.loc[:,~adata_vis.obs.columns.duplicated()]
                    adata_vis_pl = adata_vis.copy()
                    clust_names_orig = ['q05_nUMI_factors' + i for i in adata_vis.uns['mod']['fact_names']]
                    clust_names = adata_vis.uns['mod']['fact_names']

                    adata_vis_pl.obs[clust_names] = (adata_vis_pl.obs[clust_names_orig])
                    sc.pl.spatial(adata_vis_pl[adata_vis_pl.obs["sample"]==i, :], cmap='magma',
                                  color=clust_names, ncols=5,  library_id=i,
                                  size=export_args['scanpy_plot_size'], img_key='hires', alpha_img=0,
                                  vmin=0, vmax=export_args['scanpy_plot_vmax'], 
                                  save='cell_locations_W_mRNA_count_q05_' + str(i) + '.' \
                           + export_args['plot_extension'],
                                  show=False
                                 );
                    sc.pl.spatial(adata_vis_pl[adata_vis_pl.obs["sample"]==s, :], cmap='magma',
                                  color=clust_names, ncols=5,  library_id=s,
                                  size=export_args['scanpy_plot_size'],img_key='hires', alpha_img=1,
                                  vmin=0, vmax=export_args['scanpy_plot_vmax'],
                                  save=s + 'All_cell_types_nUMI_linear_p99.pdf',
                                  show=False
                                 );

                    # Visualize cell type locations #####
                    # making copy to transform to log & assign nice names
                    adata_vis_pl = adata_vis.copy()
                    clust_names_orig = ['q05_spot_factors' + i for i in adata_vis.uns['mod']['fact_names']]
                    clust_names = adata_vis.uns['mod']['fact_names']
                    adata_vis_pl.obs[clust_names] = (adata_vis_pl.obs[clust_names_orig])

                    sc.pl.spatial(adata_vis_pl[adata_vis_pl.obs["sample"]==s, :], cmap='magma',
                                  color=clust_names, ncols=5,  library_id=s,
                                  size=export_args['scanpy_plot_size'],img_key='hires', alpha_img=0,
                                  vmin=0, vmax=export_args['scanpy_plot_vmax'],
                                  save=s + 'All_cell_types_cell_density.pdf',
                                  show=False
                                 );
                    sc.pl.spatial(adata_vis_pl[adata_vis_pl.obs["sample"]==s, :], cmap='magma',
                                  color=clust_names, ncols=5,  library_id=s,
                                  size=export_args['scanpy_plot_size'],img_key='hires', alpha_img=1,
                                  vmin=0, vmax=export_args['scanpy_plot_vmax'],
                                  save=s + 'All_cell_types_cell_density.pdf',
                                  show=False
                                 );
                
            else:

                p=c2lpl.plot_factor_spatial(adata=sp_data, 
                                fact_ind = np.arange(mod.spot_factors_df.shape[1]),
                                fact=mod.spot_factors_df,
                                cluster_names=cluster_plot_names,
                                n_columns=6, trans='log',
                                sample_name=i, samples_col=train_args['sample_name_col'],
                                obs_x='imagecol', obs_y='imagerow')
                p.save(filename=fig_path + 'cell_locations_W_mRNA_count_' + str(i) + '.' \
                       + export_args['plot_extension'])

                if export_args['export_q05']:
                    p=c2lpl.plot_factor_spatial(adata=sp_data, 
                                    fact_ind = np.arange(mod.spot_factors_q05.shape[1]),
                                    fact=mod.spot_factors_q05,
                                    cluster_names=cluster_plot_names,
                                    n_columns=6, trans='log',
                                    sample_name=i, samples_col=train_args['sample_name_col'],
                                    obs_x='imagecol', obs_y='imagerow')
                    p.save(filename=fig_path + 'cell_locations_W_mRNA_count_q05_' + str(i) + '.' \
                           + export_args['plot_extension'])

                if show_locations:
                    print(p)
    except Exception as e:
        print('Some error in plotting with scanpy or `cell2location.plt.plot_factor_spatial()`\n ' + str(e))
    
>>>>>>> d9f2227d
    if verbose:
        print('### Done ### - time ' + res_dict['run_time'])

    if return_all:
        return res_dict
    else:
        del res_dict
        del mod
        gc.collect()
        return str((time.time() - start) / 60) + ' min'<|MERGE_RESOLUTION|>--- conflicted
+++ resolved
@@ -1,32 +1,38 @@
 # -*- coding: utf-8 -*-
 """Run full pipeline for locating cells with cell2location model."""
 
-import gc
-import os
-import pickle
 # +
+import sys, ast, os
 import time
-from os import mkdir
-
-import matplotlib.pyplot as plt
+import itertools
 import numpy as np
 import pandas as pd
+import anndata
+import scanpy as sc
+import theano.tensor as tt
+import pymc3 as pm
+import pickle
 import theano
 
-import cell2location.plt as c2lpl
+import seaborn as sns
+import matplotlib.pyplot as plt
+import matplotlib
+import os
+import gc
+from os import mkdir
+
 from cell2location.cluster_averages import get_cluster_averages
 from cell2location.cluster_averages import select_features
-
+import cell2location.plt as c2lpl
 
 def save_plot(path, filename, extension='png'):
     r""" Save current plot to `path` as `filename` with `extension`
     """
-
+        
     plt.savefig(path + filename + '.' + extension)
-    # fig.clear()
+    #fig.clear()
     plt.close()
-
-
+    
 def run_cell2location(sc_data, sp_data, model_name='CoLocationModelNB4V2',
                       verbose=True, show_locations=False, return_all=True,
                       summ_sc_data_args={'cluster_col': "annotation_1"},
@@ -37,9 +43,10 @@
                       posterior_args={'n_samples': 1000},
                       export_args={'path': "./results", 'save_model': False,
                                    'run_name_suffix': '', 'scanpy_coords_name': 'coords'}):
+    
     r""" Run cell2location model pipeline: train, sample prior and posterior, export results and save diagnostic plots
-    Spatial expression of cell types (proxy for density) is exported as columns of adata.obs, named `'mean_nUMI_factors' + 'cluster name'` for posterior mean 
-    or `'q05_nUMI_factors' + 'cluster name'` for 5% quantile of the posterior and as np.ndarray in `adata.uns['mod']['post_sample_means']['nUMI_factors']` 
+    Spatial expression of cell types (proxy for density) is exported as columns of adata.obs, named `'mean_nUMI_factors' + 'cluster name'` for posterior mean
+    or `'q05_nUMI_factors' + 'cluster name'` for 5% quantile of the posterior and as np.ndarray in `adata.uns['mod']['post_sample_means']['nUMI_factors']`
     (also post_sample_q05, post_sample_q95, post_sample_sd).
     Anndata object with exported results, W weights representing cell state densities, and the trained model object are saved to `export_args['path']`
     
@@ -50,7 +57,7 @@
     :param verbose: boolean, print diagnostic messages?
     :param show_locations: boolean, print the plot of factor locations? If False the plots are saved but not shown. This reduces notebook size.
     :param return_all: boolean, return the model and annotated `sp_data`. If True, both are saved but not returned?
-    
+
     :param summ_sc_data_args: arguments for summarising single cell data
                 'cluster_col' - name of sc_data.obs column containing cluster annotations
                 'which_genes' - select intersect or union genes between single cell and spatial?
@@ -89,27 +96,8 @@
                                       'summ_sc_data_args', 'train_args','posterior_args', 'export_args',
                                       'run_name', 'run_time'}
     """
-
+    
     # set default parameters
-<<<<<<< HEAD
-    d_summ_sc_data_args = {'cluster_col': "annotation_1", 'which_genes': "intersect",
-                           'selection': None, 'select_n': 5000, 'select_n_AutoGeneS': 1000}
-
-    d_train_args = {'mode': "normal", 'use_raw': True, 'data_type': "float32",
-                    'n_iter': 20000, 'learning_rate': 0.005, 'total_grad_norm_constraint': 200,
-                    'method': 'advi',
-                    'sample_prior': False, 'n_prior_samples': 10,
-                    'n_restarts': 2, 'n_type': "restart",
-                    'tracking_every': 1000, 'tracking_n_samples': 50, 'readable_var_name_col': None,
-                    'sample_name_col': None, 'fact_names': None}
-
-    d_posterior_args = {'n_samples': 1000, 'evaluate_stability_align': False, 'mean_field_slot': "init_1"}
-
-    d_export_args = {'path': "./results", 'plot_extension': "png",
-                     'save_model': False, 'run_name_suffix': '', 'export_q05': True,
-                     'scanpy_coords_name': 'spatial'}
-
-=======
     d_summ_sc_data_args={'cluster_col': "annotation_1", 'which_genes': "intersect",
                        'selection': None, 'select_n': 5000, 'select_n_AutoGeneS': 1000}
     
@@ -123,13 +111,12 @@
     
     d_posterior_args={'n_samples': 1000, 'evaluate_stability_align': False, 'mean_field_slot':"init_1"}
     
-    d_export_args={'path': "./results", 
-                   'plot_extension':"png", 
+    d_export_args={'path': "./results",
+                   'plot_extension':"png",
                    'scanpy_plot_vmax': 'p99.2', 'scanpy_plot_size': 1.3,
                    'save_model': False, 'run_name_suffix': '', 'export_q05': True,
                    'scanpy_coords_name': 'spatial'}
     
->>>>>>> d9f2227d
     # replace defaults with parameters supplied
     for k in summ_sc_data_args.keys():
         d_summ_sc_data_args[k] = summ_sc_data_args[k]
@@ -143,166 +130,166 @@
     for k in export_args.keys():
         d_export_args[k] = export_args[k]
     export_args = d_export_args
-
-    theano.config.allow_gc = True
-
+    
+    
+    theano.config.allow_gc=True
+    
     # start timing
     start = time.time()
-
+    
     sp_data = sp_data.copy()
-
+    
     # move spatial coordinates to obs for compatibility with our plotter
-    sp_data.obs['imagecol'] = sp_data.obsm[export_args['scanpy_coords_name']][:, 0]
-    sp_data.obs['imagerow'] = sp_data.obsm[export_args['scanpy_coords_name']][:, 1]
+    sp_data.obs['imagecol'] = sp_data.obsm[export_args['scanpy_coords_name']][:,0]
+    sp_data.obs['imagerow'] = sp_data.obsm[export_args['scanpy_coords_name']][:,1]
 
     # import the specied version of the model
     if type(model_name) is str:
-        import cell2location.models as models
+        import cell2location.models as models 
         Model = getattr(models, model_name)
     else:
         Model = model_name
-
+    
     ####### Summarising single cell clusters #######
     if verbose:
         print('### Summarising single cell clusters ###')
-
+        
     if not isinstance(sc_data, pd.DataFrame):
         # if scanpy compute cluster averages
         cell_state_df = get_cluster_averages(sc_data, cluster_col=summ_sc_data_args['cluster_col'])
         obs = sc_data.obs
     else:
-        # if dataframe assume signature with matching .index to sp_data.var_names
+        #if dataframe assume signature with matching .index to sp_data.var_names
         cell_state_df = sc_data.copy()
         obs = cell_state_df
-
+        
     # select features if requested
     if summ_sc_data_args['selection'] == 'high_cv':
-
+        
         cv = cell_state_df.var(1) / cell_state_df.mean(1)
         cv = cv.sort_values(ascending=False)
-        cell_state_df = cell_state_df.loc[cv[np.arange(summ_sc_data_args['select_n'])].index, :]
-
+        cell_state_df = cell_state_df.loc[cv[np.arange(summ_sc_data_args['select_n'])].index,:]
+        
     elif summ_sc_data_args['selection'] == 'cluster_markers':
         if isinstance(sc_data, pd.DataFrame):
-            raise ValueError(
-                'summ_sc_data_args["selection"] = "cluster_markers" can only be used with type(sc_data) Anndata')
-
+            raise ValueError('summ_sc_data_args["selection"] = "cluster_markers" can only be used with type(sc_data) Anndata')
+        
         sel_feat = select_features(sc_data, summ_sc_data_args['cluster_col'],
                                    n_features=summ_sc_data_args['select_n'], use_raw=train_args['use_raw'])
-        cell_state_df = cell_state_df.loc[cell_state_df.index.isin(sel_feat), :]
-
+        cell_state_df = cell_state_df.loc[cell_state_df.index.isin(sel_feat),:]
+    
     elif summ_sc_data_args['selection'] == 'AutoGeneS':
-
+        
         cv = cell_state_df.var(1) / cell_state_df.mean(1)
         cv = cv.sort_values(ascending=False)
-        cell_state_df = cell_state_df.loc[cv[np.arange(summ_sc_data_args['select_n'])].index, :]
-
+        cell_state_df = cell_state_df.loc[cv[np.arange(summ_sc_data_args['select_n'])].index,:]
+        
         from autogenes import AutoGenes
         ag = AutoGenes(cell_state_df.T)
         ag.run(ngen=5000, seed=0, nfeatures=summ_sc_data_args['select_n_AutoGeneS'], mode='fixed')
         pareto = ag.pareto
-        print(ag.plot(size='large', weights=(1, -1)))
+        print(ag.plot(size='large',weights=(1,-1)))
         # We then pick one solution and filter its corresponding marker genes:
-        cell_state_df = cell_state_df[pareto[len(pareto) - 1]]  # select the solution with min correlation
-
+        cell_state_df = cell_state_df[pareto[len(pareto)-1]] #select the solution with min correlation
+        
     elif summ_sc_data_args['selection'] is not None:
         raise ValueError("summ_sc_data_args['selection'] can be only None, high_cv, cluster_markers or AutoGeneS")
-
+       
     # extract data as a dense matrix
     if train_args['use_raw']:
         X_data = sp_data.raw.X.toarray()
     else:
         X_data = sp_data.X.toarray()
-
+    
     # Filter cell states and X_data to common genes
     sp_ind = sp_data.var_names.isin(cell_state_df.index)
     if np.sum(sp_ind) == 0:
         raise ValueError('No overlapping genes found, check that `sc_data` and `sp_data` use the same variable names')
-    X_data = X_data[:, sp_ind]
+    X_data = X_data[:,sp_ind]
     cell_state_df = cell_state_df.loc[sp_data.var_names[sp_ind], :]
-
+    
     # prepare cell state matrix
     cell_state_mat = cell_state_df.values
-
+    
     # if factor names not provided use cluster names
     if train_args['fact_names'] is None:
         fact_names = cell_state_df.columns
-    else:  # useful for unobserved factor models
+    else: # useful for unobserved factor models
         fact_names = train_args['fact_names']
-
+        
     if train_args['sample_name_col'] is None:
         sp_data.obs['sample'] = 'sample'
         train_args['sample_name_col'] = 'sample'
-
+        
     if train_args['readable_var_name_col'] is not None:
         readable_var_name_col = sp_data.var[train_args['readable_var_name_col']][sp_ind]
     else:
         readable_var_name_col = None
-
+        
     ####### Creating model #######
     if verbose:
         print('### Creating model ### - time ' + str(np.around((time.time() - start) / 60, 2)) + ' min')
     mod = Model(cell_state_mat, X_data,
-                data_type=train_args['data_type'], n_iter=train_args['n_iter'],
-                learning_rate=train_args['learning_rate'],
-                total_grad_norm_constraint=train_args['total_grad_norm_constraint'],
-                verbose=verbose,
-                var_names=sp_data.var_names[sp_ind],
-                var_names_read=readable_var_name_col,
-                obs_names=sp_data.obs_names,
-                fact_names=fact_names,
-                sample_id=sp_data.obs[train_args['sample_name_col']],
-                **model_kwargs)
-
+        data_type=train_args['data_type'], n_iter=train_args['n_iter'],
+        learning_rate=train_args['learning_rate'],
+        total_grad_norm_constraint=train_args['total_grad_norm_constraint'],
+        verbose=verbose,
+        var_names=sp_data.var_names[sp_ind], 
+        var_names_read=readable_var_name_col,
+        obs_names=sp_data.obs_names,
+        fact_names=fact_names,
+        sample_id=sp_data.obs[train_args['sample_name_col']],
+        **model_kwargs)
+       
     ####### Print run name #######
-    run_name = str(mod.__class__.__name__) + '_' + str(mod.n_fact) + 'clusters_' \
-               + str(mod.n_cells) + 'locations_' + str(mod.n_genes) + 'genes' \
-               + export_args['run_name_suffix']
-
-    print('### Analysis name: ' + run_name)  # analysis name is always printed
-
+    run_name = str(mod.__class__.__name__) + '_' + str(mod.n_fact) + 'clusters_'  \
+                     + str(mod.n_cells) + 'locations_' + str(mod.n_genes) + 'genes' \
+                     + export_args['run_name_suffix']
+    
+    print('### Analysis name: ' + run_name) # analysis name is always printed
+        
     # create the export directory
     path = export_args['path'] + run_name + '/'
     if not os.path.exists(path):
         mkdir(path)
-
-    fig_path = path + 'plots/'
+        
+    fig_path = path+'plots/'
     if not os.path.exists(fig_path):
         mkdir(fig_path)
-
+            
     ####### Sampling prior #######
     if train_args['sample_prior']:
         if verbose:
             print('### Sampling prior ###')
-
+        
         mod.sample_prior(samples=train_args['n_prior_samples'])
-
+        
         # plot & save plot
         mod.plot_prior_vs_data()
         save_plot(fig_path, filename='evaluating_prior', extension=export_args['plot_extension'])
         plt.close()
-
+        
     ####### Training model #######
     if verbose:
         print('### Training model ###')
     if train_args['mode'] == 'normal':
-        mod.fit_advi_iterative(n=train_args['n_restarts'], method=train_args['method'],
+        mod.fit_advi_iterative(n=train_args['n_restarts'], method=train_args['method'], 
                                n_type=train_args['n_type'], progressbar=verbose)
-
+        
     elif train_args['mode'] == 'tracking':
-        mod.verbose = False
+        mod.verbose=False
         mod.track_parameters(n=train_args['n_restarts'],
                              every=train_args['tracking_every'], n_samples=train_args['tracking_n_samples'],
                              n_type=train_args['n_type'],
-                             df_node_name1='nUMI_factors', df_node_df_name1='spot_factors_df',
-                             df_prior_node_name1='spot_fact_mu_hyp', df_prior_node_name2='spot_fact_sd_hyp',
-                             mu_node_name='mu', data_node='X_data',
-                             extra_df_parameters=['spot_add'],
-                             sample_type='post_sample_means')
-
+                     df_node_name1='nUMI_factors', df_node_df_name1='spot_factors_df',
+                     df_prior_node_name1='spot_fact_mu_hyp', df_prior_node_name2='spot_fact_sd_hyp',
+                     mu_node_name='mu', data_node='X_data',
+                     extra_df_parameters=['spot_add'],
+                     sample_type='post_sample_means')
+        
     else:
         raise ValueError("train_args['mode'] can be only 'normal' or 'tracking'")
-
+    
     theano.config.compute_test_value = 'ignore'
     ####### Evaluate stability of training #######
     if train_args['n_restarts'] > 1:
@@ -310,20 +297,20 @@
                                align=posterior_args['evaluate_stability_align'])
         save_plot(fig_path, filename='evaluate_stability', extension=export_args['plot_extension'])
         plt.close()
-
+    
     ####### Sampling posterior #######
     if verbose:
         print('### Sampling posterior ### - time ' + str(np.around((time.time() - start) / 60, 2)) + ' min')
     mod.sample_posterior(node='all', n_samples=posterior_args['n_samples'],
                          save_samples=False, mean_field_slot=posterior_args['mean_field_slot']);
-
+    
     # evaluate predictive accuracy
     mod.compute_expected()
-
+        
     ####### Export summarised posterior & Saving results #######
     if verbose:
         print('### Saving results ###')
-
+    
     # save W cell locations (cell density)
     # convert cell location parameters (cell density) to a dataframe
     mod.sample2df(node_name='spot_factors')
@@ -333,51 +320,53 @@
     mod.spot_factors_df.to_csv(path + 'W_cell_density.csv')
     if export_args['export_q05']:
         mod.spot_factors_q05.to_csv(path + 'W_cell_density_q05.csv')
-
+        
     # convert cell location parameters (mRNA count) to a dataframe, see help(mod.sample2df) for details
     mod.sample2df(node_name='nUMI_factors')
-
+    
+    
     # add cell location parameters to `sp_data.obs`
     sp_data = mod.annotate_spot_adata(sp_data)
-
+    
     # save W cell locations (mRNA count)
     mod.spot_factors_df.to_csv(path + 'W_mRNA_count.csv')
     if export_args['export_q05']:
         mod.spot_factors_q05.to_csv(path + 'W_mRNA_count_q05.csv')
-
+    
     # add posterior of all parameters to `sp_data.uns['mod']` 
     mod.fact_filt = None
     sp_data = mod.export2adata(adata=sp_data, slot_name='mod')
     sp_data.uns['mod']['fact_names'] = list(sp_data.uns['mod']['fact_names'])
     sp_data.uns['mod']['var_names'] = list(sp_data.uns['mod']['var_names'])
     sp_data.uns['mod']['obs_names'] = list(sp_data.uns['mod']['obs_names'])
-
+    
     # save spatial anndata with exported posterior
     sp_data.write(filename=path + 'sp.h5ad', compression='gzip')
-
+    
+    
     # save model object and related annotations    
-    if export_args['save_model']:
+    if export_args['save_model']:  
         # save the model and other objects
         res_dict = {'mod': mod, 'sp_data': sp_data, 'sc_obs': obs,
-                    'model_name': model_name, 'summ_sc_data_args': summ_sc_data_args,
-                    'train_args': train_args, 'posterior_args': posterior_args,
-                    'export_args': export_args, 'run_name': run_name,
+                    'model_name':model_name, 'summ_sc_data_args':summ_sc_data_args, 
+                    'train_args':train_args, 'posterior_args':posterior_args,
+                    'export_args':export_args, 'run_name':run_name, 
                     'run_time': str(np.around((time.time() - start) / 60, 2)) + ' min'}
-        pickle.dump(res_dict, file=open(path + 'model_.p', "wb"))
-
+        pickle.dump(res_dict, file = open(path + 'model_.p', "wb"))
+        
     else:
         # just save the settings
-        res_dict = {'sc_obs': obs, 'model_name': model_name,
-                    'summ_sc_data_args': summ_sc_data_args,
-                    'train_args': train_args, 'posterior_args': posterior_args,
-                    'export_args': export_args, 'run_name': run_name,
+        res_dict = {'sc_obs': obs, 'model_name':model_name, 
+                    'summ_sc_data_args':summ_sc_data_args, 
+                    'train_args':train_args, 'posterior_args':posterior_args,
+                    'export_args':export_args, 'run_name':run_name, 
                     'run_time': str(np.around((time.time() - start) / 60, 2)) + ' min'}
-        pickle.dump(res_dict, file=open(path + 'model_.p', "wb"))
-
+        pickle.dump(res_dict, file = open(path + 'model_.p', "wb"))
+        
     ####### Plotting #######
     if verbose:
         print('### Ploting results ###')
-
+        
     # Show training history #
     if verbose:
         print(mod.plot_history(0))
@@ -385,7 +374,7 @@
         mod.plot_history(0)
     save_plot(fig_path, filename='training_history_all', extension=export_args['plot_extension'])
     plt.close()
-
+    
     if verbose:
         print(mod.plot_history(int(np.ceil(train_args['n_iter'] * 0.2))))
     else:
@@ -393,57 +382,30 @@
     save_plot(fig_path, filename='training_history_without_first_20perc',
               extension=export_args['plot_extension'])
     plt.close()
-
+    
     # Predictive accuracy 
     try:
         mod.plot_posterior_mu_vs_data()
-        save_plot(fig_path, filename='data_vs_posterior_mean_Poisson_rate',
+        save_plot(fig_path, filename='data_vs_posterior_mean_Poisson_rate', 
                   extension=export_args['plot_extension'])
         plt.close()
     except Exception as e:
         print('Some error in plotting `mod.plot_posterior_mu_vs_data()`\n ' + str(e))
-
+    
     ####### Ploting posterior of W / cell locations #######
     if verbose:
         print('### Ploting posterior of W / cell locations ###')
-
+        
     data_samples = sp_data.obs[train_args['sample_name_col']].unique()
     cluster_plot_names = pd.Series([i[17:] for i in mod.spot_factors_df.columns])
-
+    
     try:
         for i in data_samples:
-<<<<<<< HEAD
-            p = c2lpl.plot_factor_spatial(adata=sp_data,
-                                          fact_ind=np.arange(mod.spot_factors_df.shape[1]),
-                                          fact=mod.spot_factors_df,
-                                          cluster_names=cluster_plot_names,
-                                          n_columns=6, trans='log',
-                                          sample_name=i, samples_col=train_args['sample_name_col'],
-                                          obs_x='imagecol', obs_y='imagerow')
-            p.save(filename=fig_path + 'cell_locations_W_mRNA_count_' + str(i) + '.' + export_args['plot_extension'])
-
-            if export_args['export_q05']:
-                p = c2lpl.plot_factor_spatial(adata=sp_data,
-                                              fact_ind=np.arange(mod.spot_factors_q05.shape[1]),
-                                              fact=mod.spot_factors_q05,
-                                              cluster_names=cluster_plot_names,
-                                              n_columns=6, trans='log',
-                                              sample_name=i, samples_col=train_args['sample_name_col'],
-                                              obs_x='imagecol', obs_y='imagerow')
-                p.save(filename=fig_path + 'cell_locations_W_mRNA_count_q05_' + str(i) + '.' \
-                                + export_args['plot_extension'])
-
-            if verbose:
-                print(p)
-    except Exception as e:
-        print('Some error in plotting `mod.plot_factor_spatial()`\n ' + str(e))
-
-=======
             # if slots needed to generate scanpy plots are present, scanpy:
             sc_spatial_present = np.isin(list(adata.uns.keys()), ['spatial'])[0]
-            
+
             if sc_spatial_present:
-                
+
                 sc.settings.figdir = fig_path + 'spatial/'
                 # Visualize cell type locations - mRNA_count = nUMI #####
                 # making copy to transform to log & assign nice names
@@ -489,8 +451,8 @@
                               save=s + 'All_cell_types_cell_density.pdf',
                               show=False
                              );
-                
-                
+
+
                 if export_args['export_q05']:
                     # Visualize cell type locations - mRNA_count = nUMI #####
                     # making copy to transform to log & assign nice names
@@ -503,7 +465,7 @@
                     sc.pl.spatial(adata_vis_pl[adata_vis_pl.obs["sample"]==i, :], cmap='magma',
                                   color=clust_names, ncols=5,  library_id=i,
                                   size=export_args['scanpy_plot_size'], img_key='hires', alpha_img=0,
-                                  vmin=0, vmax=export_args['scanpy_plot_vmax'], 
+                                  vmin=0, vmax=export_args['scanpy_plot_vmax'],
                                   save='cell_locations_W_mRNA_count_q05_' + str(i) + '.' \
                            + export_args['plot_extension'],
                                   show=False
@@ -537,10 +499,10 @@
                                   save=s + 'All_cell_types_cell_density.pdf',
                                   show=False
                                  );
-                
+
             else:
 
-                p=c2lpl.plot_factor_spatial(adata=sp_data, 
+                p=c2lpl.plot_factor_spatial(adata=sp_data,
                                 fact_ind = np.arange(mod.spot_factors_df.shape[1]),
                                 fact=mod.spot_factors_df,
                                 cluster_names=cluster_plot_names,
@@ -551,7 +513,7 @@
                        + export_args['plot_extension'])
 
                 if export_args['export_q05']:
-                    p=c2lpl.plot_factor_spatial(adata=sp_data, 
+                    p=c2lpl.plot_factor_spatial(adata=sp_data,
                                     fact_ind = np.arange(mod.spot_factors_q05.shape[1]),
                                     fact=mod.spot_factors_q05,
                                     cluster_names=cluster_plot_names,
@@ -566,10 +528,9 @@
     except Exception as e:
         print('Some error in plotting with scanpy or `cell2location.plt.plot_factor_spatial()`\n ' + str(e))
     
->>>>>>> d9f2227d
     if verbose:
         print('### Done ### - time ' + res_dict['run_time'])
-
+    
     if return_all:
         return res_dict
     else:
