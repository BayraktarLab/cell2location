--- conflicted
+++ resolved
@@ -16,17 +16,11 @@
 
 def test_cell2location():
     save_path = "./cell2location_model_test"
-<<<<<<< HEAD
-
     if torch.cuda.is_available():
         use_gpu = int(torch.cuda.is_available())
     else:
         use_gpu = False
-
-    dataset = synthetic_iid(n_labels=5, run_setup_anndata=False)
-=======
     dataset = synthetic_iid(n_labels=5)
->>>>>>> 9c455fa6
     RegressionModel.setup_anndata(dataset, labels_key="labels", batch_key="batch")
 
     # train regression model to get signatures of cell types
@@ -94,11 +88,8 @@
     # test computing expected expression per cell type
     st_model.module.model.compute_expected_per_cell_type(st_model.samples["post_sample_q05"], st_model.adata_manager)
     ### test amortised inference with default cell2location model ###
-<<<<<<< HEAD
-=======
     ##  full data  ##
     Cell2location.setup_anndata(dataset, batch_key="batch")
->>>>>>> 9c455fa6
     st_model = Cell2location(
         dataset,
         cell_state_df=inf_aver,
