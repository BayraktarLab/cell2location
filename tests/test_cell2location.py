--- conflicted
+++ resolved
@@ -81,14 +81,11 @@
     # export the estimated cell abundance (summary of the posterior distribution)
     # full data
     dataset = st_model.export_posterior(dataset, sample_kwargs={"num_samples": 10, "batch_size": st_model.adata.n_obs})
-<<<<<<< HEAD
     # test exclusion of observed variables from posterior sampling
     assert "data_target" not in dataset.uns["mod"]["post_sample_means"].keys()
-=======
     # test quantile export
     export_posterior(st_model, dataset)
     st_model.plot_QC(summary_name="q05")
->>>>>>> 18036ef2
     ##  minibatches of locations  ##
     Cell2location.setup_anndata(dataset, batch_key="batch")
     st_model = Cell2location(dataset, cell_state_df=inf_aver, N_cells_per_location=30, detection_alpha=200)
